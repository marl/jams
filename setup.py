--- conflicted
+++ resolved
@@ -37,12 +37,8 @@
         'six',
         'decorator',
         'mir_eval>=0.2',
-<<<<<<< HEAD
-        'bson'
-=======
         'pymongo',
         'mongomock'
->>>>>>> c39ffeb3
     ],
     scripts=['scripts/jams_to_lab.py']
 )