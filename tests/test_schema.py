#!/usr/bin/env python
# CREATED:2015-07-15 10:21:30 by Brian McFee <brian.mcfee@nyu.edu>
'''Namespace management tests'''

from six.moves import reload_module

import pytest
import os

from jams import NamespaceError
import jams


<<<<<<< HEAD
@pytest.mark.parametrize('ns_key', ['pitch_hz', 'beat', 'DNE'])
=======
@pytest.mark.parametrize('ns_key', ['pitch_hz', 'beat'])
>>>>>>> 58a24d55
def test_schema_namespace(ns_key):
    if ns_key == 'DNE':
        pytest.xfail(reason="Namespace 'DNE' does not exist")
    else:
        # Get the schema
        schema = jams.schema.namespace(ns_key)
        # Make sure it has the correct properties
        valid_keys = set(['time', 'duration', 'value', 'confidence'])
        for key in schema['properties']:
            assert key in valid_keys
        for key in ['time', 'duration']:
            assert key in schema['properties']

@pytest.mark.parametrize('ns_key', ['DNE'])
def test_schema_namespace_exception(ns_key):
    with pytest.raises(NamespaceError):
        jams.schema.namespace(ns_key)


<<<<<<< HEAD
@pytest.mark.parametrize('ns, dense', [('pitch_hz', True), ('beat', False), ('DNE', False)])
=======
@pytest.mark.parametrize('ns, dense',
                         [('pitch_hz', True),
                          ('beat', False)])
>>>>>>> 58a24d55
def test_schema_is_dense(ns, dense):
    if ns == 'DNE':
        pytest.xfail(reason="Namespace 'DNE' does not exist")
    else:
        assert dense == jams.schema.is_dense(ns)

@pytest.mark.parametrize('ns', ['DNE'])
def test_schema_is_dense_exception(ns):
    with pytest.raises(NamespaceError):
        jams.schema.is_dense(ns)


@pytest.fixture
def local_namespace():

    os.environ['JAMS_SCHEMA_DIR'] = os.path.join('tests', 'fixtures', 'schema')
    reload_module(jams)

    # This one should pass
    yield 'testing_tag_upper', True

    # Cleanup
    del os.environ['JAMS_SCHEMA_DIR']
    reload_module(jams)


def test_schema_local(local_namespace):

    ns_key, exists = local_namespace

    # Get the schema
    if exists:
        schema = jams.schema.namespace(ns_key)

        # Make sure it has the correct properties
        valid_keys = set(['time', 'duration', 'value', 'confidence'])
        for key in schema['properties']:
            assert key in valid_keys

        for key in ['time', 'duration']:
            assert key in schema['properties']
    else:
        with pytest.raises(NamespaceError):
            schema = jams.schema.namespace(ns_key)


def test_schema_values_pass():

    values = jams.schema.values('tag_gtzan')

    assert values == ['blues', 'classical', 'country',
                      'disco', 'hip-hop', 'jazz', 'metal',
                      'pop', 'reggae', 'rock']


def test_schema_values_missing():
    with pytest.raises(NamespaceError):
        jams.schema.values('imaginary namespace')


def test_schema_values_notenum():
    with pytest.raises(NamespaceError):
        jams.schema.values('chord_harte')


def test_schema_dtypes():

    for n in jams.schema.__NAMESPACE__:
        jams.schema.get_dtypes(n)


def test_schema_dtypes_badns():
    with pytest.raises(NamespaceError):
        jams.schema.get_dtypes('unknown namespace')


def test_list_namespaces():
    jams.schema.list_namespaces()<|MERGE_RESOLUTION|>--- conflicted
+++ resolved
@@ -11,11 +11,7 @@
 import jams
 
 
-<<<<<<< HEAD
-@pytest.mark.parametrize('ns_key', ['pitch_hz', 'beat', 'DNE'])
-=======
 @pytest.mark.parametrize('ns_key', ['pitch_hz', 'beat'])
->>>>>>> 58a24d55
 def test_schema_namespace(ns_key):
     if ns_key == 'DNE':
         pytest.xfail(reason="Namespace 'DNE' does not exist")
@@ -35,13 +31,8 @@
         jams.schema.namespace(ns_key)
 
 
-<<<<<<< HEAD
+
 @pytest.mark.parametrize('ns, dense', [('pitch_hz', True), ('beat', False), ('DNE', False)])
-=======
-@pytest.mark.parametrize('ns, dense',
-                         [('pitch_hz', True),
-                          ('beat', False)])
->>>>>>> 58a24d55
 def test_schema_is_dense(ns, dense):
     if ns == 'DNE':
         pytest.xfail(reason="Namespace 'DNE' does not exist")
