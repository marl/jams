--- conflicted
+++ resolved
@@ -129,127 +129,6 @@
         assert key in S
 
 
-<<<<<<< HEAD
-=======
-# JamsFrame
-
-def test_jamsframe_fields():
-
-    eq_(jams.JamsFrame.fields(), ['time', 'duration', 'value', 'confidence'])
-
-
-def test_jamsframe_from_df():
-
-    df = pd.DataFrame(data=[[0.0, 1.0, 'a', 0.0],
-                            [1.0, 2.0, 'b', 0.0]],
-                      columns=['time', 'duration', 'value', 'confidence'])
-
-    jf = jams.JamsFrame.from_dataframe(df)
-
-    # 1. type check
-    assert isinstance(jf, jams.JamsFrame)
-
-    # 2. check field order
-    eq_(list(jf.keys().values),
-        jams.JamsFrame.fields())
-
-    # 3. check field types
-    assert jf['time'].dtype == np.dtype('<m8[ns]')
-    assert jf['duration'].dtype == np.dtype('<m8[ns]')
-
-    # 4. Check the values
-    eq_(list(jf['time']),
-        list(pd.to_timedelta([0.0, 1.0], unit='s')))
-    eq_(list(jf['duration']), 
-        list(pd.to_timedelta([1.0, 2.0], unit='s')))
-    eq_(list(jf['value']), ['a', 'b'])
-    eq_(list(jf['confidence']), [0.0, 0.0])
-
-
-def test_jamsframe_add_observation():
-    df = pd.DataFrame(data=[[0.0, 1.0, 'a', 0.0],
-                            [1.0, 2.0, 'b', 0.0]],
-                      columns=['time', 'duration', 'value', 'confidence'])
-
-    jf = jams.JamsFrame.from_dataframe(df)
-
-    jf.add_observation(time=3.0, duration=1.0, value='c', confidence=0.0)
-
-    eq_(list(jf['time']),
-        list(pd.to_timedelta([0.0, 1.0, 3.0], unit='s')))
-    eq_(list(jf['duration']), 
-        list(pd.to_timedelta([1.0, 2.0, 1.0], unit='s')))
-    eq_(list(jf['value']), ['a', 'b', 'c'])
-    eq_(list(jf['confidence']), [0.0, 0.0, 0.0])
-
-
-def test_jamsframe_add_observation_fail():
-
-    @raises(jams.ParameterError)
-    def __test(ann, time, duration, value, confidence):
-        ann.data.add_observation(time=time,
-                                 duration=duration,
-                                 value=value,
-                                 confidence=confidence)
-
-    ann = jams.Annotation(namespace='tag_open')
-
-    yield __test, ann, None, None, 'foo', 1
-    yield __test, ann, 0.0, None, 'foo', 1
-    yield __test, ann, None, 1.0, 'foo', 1
-
-    yield __test, ann, -1, -1, 'foo', 1
-    yield __test, ann, 0.0, -1, 'foo', 1
-    yield __test, ann, -1, 1.0, 'foo', 1
-
-
-def test_jamsframe_interval_values():
-
-    df = pd.DataFrame(data=[[0.0, 1.0, 'a', 0.0],
-                            [1.0, 2.0, 'b', 0.0]],
-                      columns=['time', 'duration', 'value', 'confidence'])
-
-    jf = jams.JamsFrame.from_dataframe(df)
-
-    warnings.resetwarnings()
-    warnings.simplefilter('always')
-    with warnings.catch_warnings(record=True) as out:
-        intervals, values = jf.to_interval_values()
-        assert len(out) > 0
-        assert out[0].category is DeprecationWarning
-        assert 'deprecated' in str(out[0].message).lower()
-
-        assert np.allclose(intervals, np.array([[0.0, 1.0], [1.0, 3.0]]))
-        eq_(values, ['a', 'b'])
-
-
-def test_jamsframe_serialize():
-
-    def __test(dense, data):
-        df = pd.DataFrame(data=data,
-                          columns=['time', 'duration', 'value', 'confidence'])
-
-        jf = jams.JamsFrame.from_dataframe(df)
-        jf.dense = dense
-
-        jf_s = jf.__json__
-
-        jf2 = jams.JamsFrame.from_dict(jf_s)
-
-
-        for key in jams.JamsFrame.fields():
-            eq_(list(jf[key]), list(jf2[key]))
-
-    values = [['a', 'b'], [dict(a=1), dict(b=2)]]
-
-    for value in values:
-        data = [[0.0, 1.0, value[0], 0.0],
-                [1.0, 2.0, value[1], 0.0]]
-        for dense in [False, True]:
-            yield __test, dense, data
-
-
->>>>>>> 04cbd3bf
 # Curator
 def test_curator():
 
@@ -372,8 +251,6 @@
 
     assert not (ann1 == ann2)
 
-<<<<<<< HEAD
-=======
 
 def test_annotation_iterator():
 
@@ -404,7 +281,7 @@
     eq_(values, ['a', 'b'])
 
 # FileMetadata
->>>>>>> 04cbd3bf
+
 
 @raises(jams.JamsError)
 def test_annotation_badtype():
@@ -837,11 +714,8 @@
                          confidence=[None])
     expected_ann = jams.Annotation(namespace, data=expected_data, time=5.0,
                                    duration=3.0)
-<<<<<<< HEAD
+
     eq_(ann_trim.data, expected_ann.data)
-=======
-    pdt.assert_frame_equal(ann_trim.data, expected_ann.data)
->>>>>>> 04cbd3bf
 
 
 def test_annotation_trim_no_overlap():
@@ -895,11 +769,8 @@
                          confidence=[0.9, 0.9])
     expected_ann = jams.Annotation(namespace, data=expected_data, time=8.0,
                                    duration=4.0)
-<<<<<<< HEAD
+
     eq_(ann_trim.data, expected_ann.data)
-=======
-    pdt.assert_frame_equal(ann_trim.data, expected_ann.data, check_dtype=False)
->>>>>>> 04cbd3bf
 
     # with strict=True
     ann_trim = ann.trim(8, 12, strict=True)
@@ -914,12 +785,8 @@
     expected_data = None
     expected_ann = jams.Annotation(namespace, data=expected_data, time=8.0,
                                    duration=4.0)
-<<<<<<< HEAD
+
     eq_(ann_trim.data, expected_ann.data)
-=======
-    pdt.assert_frame_equal(ann_trim.data, expected_ann.data,
-                           check_dtype=False, check_index_type=False)
->>>>>>> 04cbd3bf
 
 
 def test_annotation_trim_partial_overlap_beginning():
@@ -948,11 +815,8 @@
                          confidence=[0.9, 0.9])
     expected_ann = jams.Annotation(namespace, data=expected_data, time=5.0,
                                    duration=3.0)
-<<<<<<< HEAD
+
     eq_(ann_trim.data, expected_ann.data)
-=======
-    pdt.assert_frame_equal(ann_trim.data, expected_ann.data, check_dtype=False)
->>>>>>> 04cbd3bf
 
     # strict=True
     ann_trim = ann.trim(0, 8, strict=True)
@@ -970,11 +834,8 @@
                          confidence=[0.9])
     expected_ann = jams.Annotation(namespace, data=expected_data, time=5.0,
                                    duration=3.0)
-<<<<<<< HEAD
+
     eq_(ann_trim.data, expected_ann.data)
-=======
-    pdt.assert_frame_equal(ann_trim.data, expected_ann.data, check_dtype=False)
->>>>>>> 04cbd3bf
 
 
 def test_annotation_trim_partial_overlap_end():
@@ -1003,11 +864,8 @@
                          confidence=[0.9, 0.9])
     expected_ann = jams.Annotation(namespace, data=expected_data, time=8.0,
                                    duration=7.0)
-<<<<<<< HEAD
+
     eq_(ann_trim.data, expected_ann.data)
-=======
-    pdt.assert_frame_equal(ann_trim.data, expected_ann.data, check_dtype=False)
->>>>>>> 04cbd3bf
 
     # strict=True
     ann_trim = ann.trim(8, 20, strict=True)
@@ -1025,11 +883,8 @@
                          confidence=[0.9])
     expected_ann = jams.Annotation(namespace, data=expected_data, time=8.0,
                                    duration=7.0)
-<<<<<<< HEAD
+
     eq_(ann_trim.data, expected_ann.data)
-=======
-    pdt.assert_frame_equal(ann_trim.data, expected_ann.data, check_dtype=False)
->>>>>>> 04cbd3bf
 
 
 def test_annotation_trim_multiple():
@@ -1058,11 +913,8 @@
 
     expected_ann = jams.Annotation(namespace, data=expected_data, time=8.0,
                                    duration=2.0)
-<<<<<<< HEAD
+
     eq_(ann_trim.data, expected_ann.data)
-=======
-    pdt.assert_frame_equal(ann_trim.data, expected_ann.data, check_dtype=False)
->>>>>>> 04cbd3bf
 
     # strict=True
     ann_trim = ann.trim(0, 10, strict=True).trim(8, 20, strict=True)
@@ -1078,12 +930,8 @@
     expected_data = None
     expected_ann = jams.Annotation(namespace, data=expected_data, time=8.0,
                                    duration=2.0)
-<<<<<<< HEAD
+
     eq_(ann_trim.data, expected_ann.data)
-=======
-    pdt.assert_frame_equal(ann_trim.data, expected_ann.data,
-                           check_dtype=False, check_index_type=False)
->>>>>>> 04cbd3bf
 
 
 def test_jams_trim_no_duration():
@@ -1133,11 +981,7 @@
     jam_trim = jam.trim(0, 10, strict=False)
 
     for ann in jam_trim.annotations:
-<<<<<<< HEAD
         eq_(ann.data, ann_trim.data)
-=======
-        pdt.assert_frame_equal(ann_trim.data, ann.data, check_dtype=False)
->>>>>>> 04cbd3bf
 
     assert jam_trim.file_metadata.duration == jam.file_metadata.duration
     assert jam_trim.sandbox.trim == [{'start_time': 0, 'end_time': 10}]
@@ -1147,11 +991,7 @@
     ann_trim = ann_copy.trim(0, 10).trim(8, 10)
 
     for ann in jam_trim.annotations:
-<<<<<<< HEAD
         eq_(ann.data, ann_trim.data)
-=======
-        pdt.assert_frame_equal(ann_trim.data, ann.data, check_dtype=False)
->>>>>>> 04cbd3bf
 
     assert jam_trim.sandbox.trim == (
         [{'start_time': 0, 'end_time': 10}, {'start_time': 8, 'end_time': 10}])
@@ -1179,13 +1019,9 @@
 
     expected_ann = jams.Annotation(namespace, data=expected_data, time=0,
                                    duration=2.0)
-<<<<<<< HEAD
+
     eq_(ann_slice.data, expected_ann.data)
     eq_(ann_slice.sandbox.slice,
-=======
-    pdt.assert_frame_equal(ann_slice.data, expected_ann.data, check_dtype=False)
-    assert ann_slice.sandbox.slice == (
->>>>>>> 04cbd3bf
         [{'start_time': 8, 'end_time': 10, 'slice_start': 8, 'slice_end': 10}])
 
     # Slice out range that's partially inside the time range spanned by the
@@ -1198,11 +1034,8 @@
 
     expected_ann = jams.Annotation(namespace, data=expected_data, time=2.0,
                                    duration=5.0)
-<<<<<<< HEAD
+
     eq_(ann_slice.data, expected_ann.data)
-=======
-    pdt.assert_frame_equal(ann_slice.data, expected_ann.data, check_dtype=False)
->>>>>>> 04cbd3bf
     assert ann_slice.sandbox.slice == (
         [{'start_time': 3, 'end_time': 10, 'slice_start': 5, 'slice_end': 10}])
 
@@ -1216,11 +1049,8 @@
 
     expected_ann = jams.Annotation(namespace, data=expected_data, time=0,
                                    duration=2.0)
-<<<<<<< HEAD
+
     eq_(ann_slice.data, expected_ann.data)
-=======
-    pdt.assert_frame_equal(ann_slice.data, expected_ann.data, check_dtype=False)
->>>>>>> 04cbd3bf
     assert ann_slice.sandbox.slice == (
         [{'start_time': 8, 'end_time': 20, 'slice_start': 8, 'slice_end': 15}])
 
@@ -1233,11 +1063,8 @@
 
     expected_ann = jams.Annotation(namespace, data=expected_data, time=0,
                                    duration=2.0)
-<<<<<<< HEAD
+
     eq_(ann_slice.data, expected_ann.data)
-=======
-    pdt.assert_frame_equal(ann_slice.data, expected_ann.data, check_dtype=False)
->>>>>>> 04cbd3bf
     assert ann_slice.sandbox.slice == (
         [{'start_time': 0, 'end_time': 10, 'slice_start': 5, 'slice_end': 10},
          {'start_time': 8, 'end_time': 10, 'slice_start': 8, 'slice_end': 10}])
@@ -1276,11 +1103,7 @@
     jam_slice = jam.slice(0, 10, strict=False)
 
     for ann in jam_slice.annotations:
-<<<<<<< HEAD
         eq_(ann.data, ann_slice.data)
-=======
-        pdt.assert_frame_equal(ann_slice.data, ann.data, check_dtype=False)
->>>>>>> 04cbd3bf
 
     assert jam_slice.file_metadata.duration == 10
     assert jam_slice.sandbox.slice == [{'start_time': 0, 'end_time': 10}]
@@ -1290,11 +1113,7 @@
     ann_slice = ann_copy.slice(0, 10).slice(8, 10)
 
     for ann in jam_slice.annotations:
-<<<<<<< HEAD
         eq_(ann.data, ann_slice.data)
-=======
-        pdt.assert_frame_equal(ann_slice.data, ann.data, check_dtype=False)
->>>>>>> 04cbd3bf
 
     assert jam_slice.sandbox.slice == (
         [{'start_time': 0, 'end_time': 10}, {'start_time': 8, 'end_time': 10}])
